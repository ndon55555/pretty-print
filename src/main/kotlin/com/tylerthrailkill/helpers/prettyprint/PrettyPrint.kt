--- conflicted
+++ resolved
@@ -15,12 +15,25 @@
  * @param [indent] optional param that specifies the number of spaces to use to indent. Defaults to 2.
  * @param [writeTo] optional param that specifies the [Appendable] to output the pretty print to. Defaults appending to `System.out`.
  */
-<<<<<<< HEAD
 public fun pp(obj: Any?, indent: Int = indentSize, writeTo: Appendable = appendable) {
     indentSize = indent
     appendable = writeTo
     ppAny(obj)
+    writeLine()
 }
+
+/**
+ * Inline helper method for printing withing method chains. Simply delegates to [pp]
+ *
+ * Example:
+ *   val foo = op2(op1(bar).pp())
+ *
+ * @param[T] the object to pretty print
+ * @param[indent] optional param that specifies the number of spaces to use to indent. Defaults to 2.
+ * @param[writeTo] optional param that specifies the [Appendable] to output the pretty print to. Defaults appending to `System.out`
+ */
+public fun <T> T.pp(indent: Int = indentSize, writeTo: Appendable = appendable): T =
+    this.also { pp(it, indent, writeTo) }
 
 /**
  * Pretty prints any object. `collectionItemPad` is how much more to indent the contents of a collection.
@@ -30,17 +43,12 @@
 private fun ppAny(
     obj: Any?,
     collectionItemPad: String = "",
-    objectFieldPad: String = collectionItemPad,
-    shouldQuoteStrings: Boolean = true
-) = when {
-    obj is Iterable<*> -> ppIterable(obj, collectionItemPad)
-    obj is Map<*, *> -> ppMap(obj, collectionItemPad)
-    obj == null -> write("null")
-    obj.javaClass.name.startsWith("java") -> {
-        val fence = if (obj is String && shouldQuoteStrings) "\"" else ""
-        write("$fence$obj$fence")
-    }
-    else -> ppPlainObject(obj, objectFieldPad)
+    objectFieldPad: String = collectionItemPad
+) = when (obj) {
+    is Iterable<*> -> ppIterable(obj, collectionItemPad)
+    is Map<*, *> -> ppMap(obj, collectionItemPad)
+    is Any -> ppPlainObject(obj, objectFieldPad)
+    else -> write("null")
 }
 
 /**
@@ -50,87 +58,44 @@
  */
 private fun <T> Iterable<T>.ppContents(currentDepth: String, separator: String = "", f: (T) -> Unit) {
     val list = this.toMutableList()
-    if (!list.isEmpty()) f(list.removeAt(0))
-
-    list.forEach {
-        writeLine(separator)
-        f(it)
+    if (!list.isEmpty()) {
+        f(list.removeAt(0))
+        list.forEach {
+            writeLine(separator)
+            f(it)
+        }
+        writeLine()
     }
 
-    writeLine()
     write(currentDepth)
 }
 
 /**
  * Pretty print a plain object.
  */
-private fun ppPlainObject(obj: Any?, currentDepth: String) {
-    val increasedDepth = deepen(currentDepth)
-    val className = obj?.javaClass?.simpleName
+private fun ppPlainObject(obj: Any, currentDepth: String) {
+    if (obj.javaClass.name.startsWith("java")) {
+        val fence = if (obj is String) "\"" else ""
+        write("$fence$obj$fence")
+    } else {
+        val increasedDepth = deepen(currentDepth)
+        val className = obj.javaClass.simpleName
 
-    write(className)
-    writeLine('(')
-    obj?.javaClass?.declaredFields?.toList()?.ppContents(currentDepth) {
-        it.isAccessible = true
-        write("$increasedDepth${it.name} = ")
-        val extraIncreasedDepth = deepen(increasedDepth, it.name.length + 3)
-        ppAny(it.get(obj), extraIncreasedDepth, increasedDepth, false)
-=======
-fun pp(obj: Any?, tabSize: Int = 2, printStream: PrintStream = System.out) {
-    TAB_SIZE = tabSize
-    PRINT_STREAM = printStream
-    when (obj) {
-        is Iterable<*> -> recurseIterable(obj, "")
-        is Map<*, *> -> recurseMap(obj, "")
-        is Any -> recurse(obj)
-        else -> writeLine("null")
+        write(className)
+        writeLine('(')
+        obj.javaClass.declaredFields
+            .filterNot { it.isSynthetic }
+            .toList()
+            .ppContents(currentDepth) {
+                it.isAccessible = true
+                write("$increasedDepth${it.name} = ")
+                val extraIncreasedDepth = deepen(increasedDepth, it.name.length + 3)
+                val fieldValue = it.get(obj)
+                logger.debug { "field value is ${fieldValue.javaClass}" }
+                ppAny(fieldValue, extraIncreasedDepth, increasedDepth)
+            }
+        write(')')
     }
-    PRINT_STREAM.println()
-}
-
-/**
- * Inline helper method for printing withing method chains. Simply delegates to [pp]
- *
- * Example:
- *   val foo = op2(op1(bar).pp())
- *
- * @param[T] the object to pretty print
- * @param[tabSize] optional param that specifies the number of spaces to use to indent
- * @param[printStream] optional param that specifies the [PrintStream] to use to pretty print. Defaults to `System.out`
- */
-fun <T> T.pp(tabSize: Int = 2, printStream: PrintStream = System.out): T =
-    this.also { pp(it, tabSize, printStream) }
-
-/**
- * Recurse over plain objects
- * If null, print null and end recursion
- * If String, print "string here" and end recursion
- * If java.* then write using toString() and end recursion
- * If Iterable then recurse and deepen the tab size
- * If Map then recurse and deepen the tab size
- * else recurse back into this function
- */
-private fun recurse(obj: Any, currentDepth: String = "") {
-    val className = "${obj.javaClass.simpleName}("
-    write(className)
-
-    obj.javaClass.declaredFields.filter { !it.isSynthetic }.forEach {
-        val pad = deepen(currentDepth)
-        it.isAccessible = true
-        PRINT_STREAM.println()
-        write("$pad${it.name} = ")
-        val fieldValue = it.get(obj)
-        logger.debug { "field value is ${fieldValue.javaClass}" }
-        when {
-            fieldValue is Iterable<*> -> recurseIterable(fieldValue, deepen(pad, it.name.length + 3))
-            fieldValue is Map<*, *> -> recurseMap(fieldValue, deepen(pad, it.name.length + 3))
-            fieldValue == null -> write("null")
-            fieldValue.javaClass.name.startsWith("java") -> write(fieldValue.toString())
-            else -> recurse(fieldValue, deepen(currentDepth))
-        }
->>>>>>> 2b1914d7
-    }
-    write(')')
 }
 
 /**
@@ -150,7 +115,6 @@
 /**
  * Pretty print a Map.
  */
-<<<<<<< HEAD
 private fun ppMap(obj: Map<*, *>, currentDepth: String) {
     val increasedDepth = deepen(currentDepth)
 
@@ -158,31 +122,6 @@
     obj.entries.ppContents(currentDepth, ",") {
         write(increasedDepth)
         ppAny(it.key, increasedDepth)
-=======
-private fun recurseMap(obj: Map<*, *>, currentDepth: String) {
-    var commas = obj.count() // comma counter
-
-    // begin writing the iterable
-    writeLine("{")
-    obj.forEach { (k, v) ->
-        val increasedDepth = currentDepth + " ".repeat(TAB_SIZE)
-        write(increasedDepth) // write leading spacing
-        when {
-            k is Iterable<*> -> recurseIterable(k, increasedDepth)
-            k is Map<*, *> -> recurseMap(k, increasedDepth)
-            k == null -> write("null")
-            k.javaClass.name.startsWith("java") -> {
-                if (k is String) {
-                    write('"')
-                }
-                write(k)
-                if (k is String) {
-                    write('"')
-                }
-            }
-            else -> recurse(k, increasedDepth)
-        }
->>>>>>> 2b1914d7
         write(" -> ")
         ppAny(it.value, increasedDepth)
     }
