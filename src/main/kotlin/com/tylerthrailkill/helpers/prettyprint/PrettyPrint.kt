--- conflicted
+++ resolved
@@ -1,23 +1,11 @@
 package com.tylerthrailkill.helpers.prettyprint
 
 import mu.KotlinLogging
-<<<<<<< HEAD
-import java.io.PrintStream
-import java.util.*
 
 private val logger = KotlinLogging.logger {}
-private var TAB_SIZE = 2
-private var PRINT_STREAM = System.out
-private var WRAPPED_LINE_WIDTH = 80
-
-typealias CurrentNodeIdentityHashCodes = ArrayDeque<Int>
-typealias DetectedCycles = MutableList<Int>
-=======
-
-private val logger = KotlinLogging.logger {}
+private val WRAPPED_LINE_WIDTH = 80
 private var indentSize = 2
 private var appendable: Appendable = System.out
->>>>>>> c7c9ae26
 
 /**
  * Pretty print function.
@@ -28,26 +16,11 @@
  * @param [indent] optional param that specifies the number of spaces to use to indent. Defaults to 2.
  * @param [writeTo] optional param that specifies the [Appendable] to output the pretty print to. Defaults appending to `System.out`.
  */
-<<<<<<< HEAD
-fun pp(obj: Any?, tabSize: Int = 2, printStream: PrintStream = System.out) {
-    TAB_SIZE = tabSize
-    PRINT_STREAM = printStream
-    val nodeList: CurrentNodeIdentityHashCodes = ArrayDeque()
-    val detectedCycles: DetectedCycles = mutableListOf()
-    when (obj) {
-        is Iterable<*> -> recurseIterable(obj, nodeList, detectedCycles, "")
-        is Map<*, *> -> recurseMap(obj, nodeList, detectedCycles, "")
-        is Any -> recurse(obj, nodeList, detectedCycles)
-        else -> writeLine("null")
-    }
-    PRINT_STREAM.println()
-=======
 public fun pp(obj: Any?, indent: Int = indentSize, writeTo: Appendable = appendable) {
     indentSize = indent
     appendable = writeTo
-    ppAny(obj)
+    ppAny(obj, mutableSetOf(), mutableSetOf())
     writeLine()
->>>>>>> c7c9ae26
 }
 
 /**
@@ -65,66 +38,52 @@
 
 /**
  * Pretty prints any object. `collectionItemPad` is how much more to indent the contents of a collection.
- * `objectFieldPad` is how much to indent the fields of an object. `shouldQuoteStrings` is whether or not a String
- * object should be quoted.
+ * `objectFieldPad` is how much to indent the fields of an object.
  */
 private fun ppAny(
     obj: Any?,
+    visited: MutableSet<Int>,
+    revisited: MutableSet<Int>,
     collectionItemPad: String = "",
     objectFieldPad: String = collectionItemPad
-) = when (obj) {
-    is Iterable<*> -> ppIterable(obj, collectionItemPad)
-    is Map<*, *> -> ppMap(obj, collectionItemPad)
-    is Any -> ppPlainObject(obj, objectFieldPad)
-    else -> write("null")
-}
+) {
+    val id = System.identityHashCode(obj)
+
+    if (!isAtomic(obj) && visited.contains(id)) {
+        write("cyclic reference detected for $id")
+        revisited.add(id)
+        return
+    }
+
+    if (!isAtomic(obj)) visited.add(id)
+
+    when (obj) {
+        is Iterable<*> -> ppIterable(obj, visited, revisited, collectionItemPad)
+        is Map<*, *> -> ppMap(obj, visited, revisited, collectionItemPad)
+        is Any -> ppPlainObject(obj, visited, revisited, objectFieldPad)
+        else -> write("null")
+    }
+
+    visited.remove(id)
+}
+
+private fun isAtomic(o: Any?): Boolean =
+    o == null
+            || o is Char
+            || o is Byte
+            || o is Short
+            || o is Int
+            || o is Long
+            || o is Float
+            || o is Double
+            || o is Boolean
+            || o is String
 
 /**
  * Pretty prints the contents of the Iterable receiver. The given function is applied to each element. The result
  * of an application to each element is on its own line, separated by a separator. `currentDepth` specifies the
  * indentation level of any closing bracket.
  */
-<<<<<<< HEAD
-private fun recurse(
-    obj: Any,
-    nodeList: CurrentNodeIdentityHashCodes,
-    detectedCycles: DetectedCycles,
-    currentDepth: String = ""
-) {
-    val currentObjectIdentity = System.identityHashCode(obj)
-    if (nodeList.contains(currentObjectIdentity)) {
-        write("cyclic reference detected for $currentObjectIdentity")
-        detectedCycles.add(currentObjectIdentity)
-        return
-    }
-    nodeList.push(currentObjectIdentity)
-    val className = "${obj.javaClass.simpleName}("
-    write(className)
-
-    obj.javaClass.declaredFields.filter { !it.isSynthetic }.forEach {
-        val pad = deepen(currentDepth)
-        it.isAccessible = true
-        PRINT_STREAM.println()
-        write("$pad${it.name} = ")
-        val fieldValue = it.get(obj)
-        logger.debug { "field value is ${fieldValue.javaClass}" }
-        when {
-            fieldValue is Iterable<*> -> recurseIterable(fieldValue, nodeList, detectedCycles, deepen(pad, it.name.length + 3))
-            fieldValue is Map<*, *> -> recurseMap(fieldValue, nodeList, detectedCycles, deepen(pad, it.name.length + 3))
-            fieldValue == null -> write("null")
-            fieldValue.javaClass.name.startsWith("java") -> {
-                val str = fieldValue.toString()
-                if (str.length > 80) {
-                    writeLine("\"\"\"")
-                    val newPad = deepen(pad, it.name.length + 3)
-                    writeLine("$newPad${wordWrap(str, newPad)}")
-                    write("$newPad\"\"\"")
-                } else {
-                    write(str)
-                }
-            }
-            else -> recurse(fieldValue, nodeList, detectedCycles, deepen(currentDepth))
-=======
 private fun <T> Iterable<T>.ppContents(currentDepth: String, separator: String = "", f: (T) -> Unit) {
     val list = this.toMutableList()
     if (!list.isEmpty()) {
@@ -132,78 +91,17 @@
         list.forEach {
             writeLine(separator)
             f(it)
->>>>>>> c7c9ae26
         }
         writeLine()
     }
-<<<<<<< HEAD
-    PRINT_STREAM.println()
-    write("$currentDepth)")
-    if (detectedCycles.contains(currentObjectIdentity)) {
-        write("[\$id=$currentObjectIdentity]")
-        detectedCycles.remove(currentObjectIdentity)
-    }
-    nodeList.pop()
-=======
 
     write(currentDepth)
->>>>>>> c7c9ae26
 }
 
 /**
  * Pretty print a plain object.
  */
-<<<<<<< HEAD
-private fun recurseIterable(
-    obj: Iterable<*>,
-    nodeList: CurrentNodeIdentityHashCodes,
-    detectedCycles: DetectedCycles,
-    currentDepth: String
-) {
-    val currentObjectIdentity = System.identityHashCode(obj)
-    if (nodeList.contains(currentObjectIdentity)) {
-        write("cyclic reference detected for $currentObjectIdentity")
-        detectedCycles.add(currentObjectIdentity)
-        return
-    }
-    nodeList.push(currentObjectIdentity)
-    var commas = obj.count() // comma counter
-
-    // begin writing the iterable
-    writeLine("[")
-    obj.forEach {
-        val increasedDepth = currentDepth + " ".repeat(TAB_SIZE)
-        write(increasedDepth) // write leading spacing
-        when {
-            it is Iterable<*> -> recurseIterable(it, nodeList, detectedCycles, increasedDepth)
-            it is Map<*, *> -> recurseMap(it, nodeList, detectedCycles, increasedDepth)
-            it == null -> write("null")
-            it.javaClass.name.startsWith("java") -> {
-                if (it is String) {
-                    write('"')
-                }
-                write(it)
-                if (it is String) {
-                    write('"')
-                }
-            }
-            else -> recurse(it, nodeList, detectedCycles, increasedDepth)
-        }
-        // add commas if not the last element
-        if (commas > 1) {
-            write(',')
-            commas--
-        }
-        PRINT_STREAM.println()
-    }
-    write("$currentDepth]")
-    if (detectedCycles.contains(currentObjectIdentity)) {
-        write("[\$id=$currentObjectIdentity]")
-        detectedCycles.remove(currentObjectIdentity)
-    }
-    nodeList.pop()
-=======
-private fun ppPlainObject(obj: Any, currentDepth: String) {
+private fun ppPlainObject(obj: Any, visited: MutableSet<Int>, revisited: MutableSet<Int>, currentDepth: String) {
     if (obj.javaClass.name.startsWith("java")) {
         val fence = if (obj is String) "\"" else ""
         write("$fence$obj$fence")
@@ -222,107 +120,48 @@
                 val extraIncreasedDepth = deepen(increasedDepth, it.name.length + 3)
                 val fieldValue = it.get(obj)
                 logger.debug { "field value is ${fieldValue.javaClass}" }
-                ppAny(fieldValue, extraIncreasedDepth, increasedDepth)
+                ppAny(fieldValue, visited, revisited, extraIncreasedDepth, increasedDepth)
             }
         write(')')
-    }
->>>>>>> c7c9ae26
+        val id = System.identityHashCode(obj)
+        if (revisited.contains(id)) write("[\$id=$id]")
+        revisited.remove(id)
+    }
 }
 
 /**
  * Pretty print an Iterable.
  */
-<<<<<<< HEAD
-private fun recurseMap(
-    obj: Map<*, *>,
-    nodeList: CurrentNodeIdentityHashCodes,
-    detectedCycles: DetectedCycles, currentDepth: String
-) {
-    val currentObjectIdentity = System.identityHashCode(obj)
-    if (nodeList.contains(currentObjectIdentity)) {
-        write("cyclic reference detected for $currentObjectIdentity")
-        detectedCycles.add(currentObjectIdentity)
-        return
-    }
-    nodeList.push(currentObjectIdentity)
-    var commas = obj.count() // comma counter
-
-    // begin writing the iterable
-    writeLine("{")
-    obj.forEach { (k, v) ->
-        val increasedDepth = currentDepth + " ".repeat(TAB_SIZE)
-        write(increasedDepth) // write leading spacing
-        when {
-            k is Iterable<*> -> recurseIterable(k, nodeList, detectedCycles, increasedDepth)
-            k is Map<*, *> -> recurseMap(k, nodeList, detectedCycles, increasedDepth)
-            k == null -> write("null")
-            k.javaClass.name.startsWith("java") -> {
-                if (k is String) {
-                    write('"')
-                }
-                write(k)
-                if (k is String) {
-                    write('"')
-                }
-            }
-            else -> recurse(k, nodeList, detectedCycles, increasedDepth)
-        }
-        write(" -> ")
-        when {
-            v is Iterable<*> -> recurseIterable(v, nodeList, detectedCycles, increasedDepth)
-            v is Map<*, *> -> recurseMap(v, nodeList, detectedCycles, increasedDepth)
-            v == null -> write("null")
-            v.javaClass.name.startsWith("java") -> {
-                if (v is String) {
-                    write('"')
-                }
-                write(v)
-                if (v is String) {
-                    write('"')
-                }
-            }
-            else -> recurse(v, nodeList, detectedCycles, increasedDepth)
-        }
-        // add commas if not the last element
-        if (commas > 1) {
-            write(',')
-            commas--
-        }
-        PRINT_STREAM.println()
-    }
-    write("$currentDepth}")
-    if (detectedCycles.contains(currentObjectIdentity)) {
-        write("[\$id=$currentObjectIdentity]")
-        detectedCycles.remove(currentObjectIdentity)
-    }
-    nodeList.pop()
-=======
-private fun ppIterable(obj: Iterable<*>, currentDepth: String) {
+private fun ppIterable(obj: Iterable<*>, visited: MutableSet<Int>, revisited: MutableSet<Int>, currentDepth: String) {
     val increasedDepth = deepen(currentDepth)
 
     writeLine('[')
     obj.ppContents(currentDepth, ",") {
         write(increasedDepth)
-        ppAny(it, increasedDepth)
+        ppAny(it, visited, revisited, increasedDepth)
     }
     write(']')
+    val id = System.identityHashCode(obj)
+    if (revisited.contains(id)) write("[\$id=$id]")
 }
 
 /**
  * Pretty print a Map.
  */
-private fun ppMap(obj: Map<*, *>, currentDepth: String) {
+private fun ppMap(obj: Map<*, *>, visited: MutableSet<Int>, revisited: MutableSet<Int>, currentDepth: String) {
     val increasedDepth = deepen(currentDepth)
 
     writeLine('{')
     obj.entries.ppContents(currentDepth, ",") {
         write(increasedDepth)
-        ppAny(it.key, increasedDepth)
+        ppAny(it.key, visited, revisited, increasedDepth)
         write(" -> ")
-        ppAny(it.value, increasedDepth)
+        ppAny(it.value, visited, revisited, increasedDepth)
     }
     write('}')
->>>>>>> c7c9ae26
+    val id = System.identityHashCode(obj)
+    if (revisited.contains(id)) write("[\$id=$id]")
+    revisited.remove(id)
 }
 
 /**
@@ -344,9 +183,6 @@
 /**
  * Generates a deeper string based on the current depth and tab size
  */
-<<<<<<< HEAD
-private fun deepen(currentDepth: String, modifier: Int? = null): String = " ".repeat(modifier ?: TAB_SIZE) + currentDepth
-
 private fun wordWrap(text: String, padding: String): String {
     val words = text.split(' ')
     val sb = StringBuilder(words.first())
@@ -356,15 +192,13 @@
         if (len + 1 > spaceLeft) {
             sb.append("\n").append(padding).append(word)
             spaceLeft = WRAPPED_LINE_WIDTH - len
-        }
-        else {
+        } else {
             sb.append(" ").append(word)
             spaceLeft -= (len + 1)
         }
     }
     return sb.toString()
 }
-=======
+
 private fun deepen(currentDepth: String, size: Int = indentSize): String =
-    " ".repeat(size) + currentDepth
->>>>>>> c7c9ae26
+    " ".repeat(size) + currentDepth